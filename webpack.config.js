const path = require('path'),
  yargs = require('yargs'),
  exec = require('child_process').exec;

const isProductionBuild = yargs.argv.mode === 'production';

module.exports = {
  entry: './src/oprf.ts',
  output: {
<<<<<<< HEAD
    filename: 'oprf-bundle.js',
    library: 'oprf'
=======
    filename: 'oprf.js',
    path: path.resolve(__dirname, 'dist-web'),
    library: 'OPRF',
    libraryTarget: 'var',
    libraryExport: 'OPRF' // Expose OPRF module so we don't have to call new OPRF.OPRF(window.sodium)
>>>>>>> b7ae9993
  },
  devtool: isProductionBuild ? 'none' : 'source-map',
  externals: {
    'libsodium-wrappers-sumo': {
      commonjs: 'libsodium-wrappers-sumo',
      commonjs2: 'libsodium-wrappers-sumo',
      amd: 'libsodium-wrappers-sumo',
      root: 'sodium'
    }
  },
  resolve: {
    // Add '.ts' and '.tsx' as a resolvable extension.
    extensions: [".ts", ".tsx", ".js"]
  },
  module: {
    rules: [
      // all files with a '.ts' or '.tsx' extension will be handled by 'ts-loader'
      {test: /\.tsx?$/, loader: "ts-loader"}
    ]
  },
  plugins: [{
    apply: (compiler) => {
      compiler.hooks.afterEmit.tap('AfterEmitPlugin', (compilation) => {
        exec('rm -rf dist-web/types && mv dist-web/dist dist-web/types', (err, stdout, stderr) => {
          if (stdout) {
            process.stdout.write(stdout);
          }
          if (stderr) {
            process.stderr.write(stderr);
          }
        });
      });
    }
  }]
};<|MERGE_RESOLUTION|>--- conflicted
+++ resolved
@@ -7,16 +7,11 @@
 module.exports = {
   entry: './src/oprf.ts',
   output: {
-<<<<<<< HEAD
-    filename: 'oprf-bundle.js',
-    library: 'oprf'
-=======
     filename: 'oprf.js',
     path: path.resolve(__dirname, 'dist-web'),
     library: 'OPRF',
     libraryTarget: 'var',
     libraryExport: 'OPRF' // Expose OPRF module so we don't have to call new OPRF.OPRF(window.sodium)
->>>>>>> b7ae9993
   },
   devtool: isProductionBuild ? 'none' : 'source-map',
   externals: {
